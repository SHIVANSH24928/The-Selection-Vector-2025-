--- conflicted
+++ resolved
@@ -1,495 +1,490 @@
-
-
-import pandas as pd
-import numpy as np
-from sklearn.base import TransformerMixin, BaseEstimator
-from sklearn.preprocessing import FunctionTransformer
-from sklearn.impute import SimpleImputer
-from sklearn.preprocessing import OneHotEncoder, StandardScaler
-from sklearn.cluster import KMeans
-from itertools import combinations
-from sklearn.pipeline import make_pipeline
-
-import re
-
-
-class FeatureEngineer(BaseEstimator, TransformerMixin):
-    def fit(self, X, y=None):
-        return self
-
-    def transform(self, X):
-        df = X.copy()
-        df['Cement'] = df['Cement_component_1kg_in_a_m3_mixture'].replace(0, 0.0001)
-        df['Water'] = df['Water_component_4kg_in_a_m3_mixture'].replace(0, 0.0001)
-        df['Superplasticizer'] = df['Superplasticizer_component_5kg_in_a_m3_mixture'].replace(0, 0.0001)
-
-        df['water_cement_ratio'] = df['Water'] / df['Cement']
-        df['total_binder'] = (
-            df['Cement_component_1kg_in_a_m3_mixture'] +
-            df['Blast_Furnace_Slag_component_2kg_in_a_m3_mixture'] +
-            df['Fly_Ash_component_3kg_in_a_m3_mixture']
-        )
-        df['total_aggregate'] = (
-            df['Coarse_Aggregate_component_6kg_in_a_m3_mixture'] +
-            df['Fine_Aggregate_component_7kg_in_a_m3_mixture']
-        )
-        df['plasticizer_per_cement'] = df['Superplasticizer'] / df['Cement']
-        df['cement_agg_ratio'] = df['Cement'] / df['total_aggregate']
-        df['water_binder_ratio'] = df['Water'] / df['total_binder']
-        df['mix_density'] = (
-            df['Cement_component_1kg_in_a_m3_mixture'] +
-            df['Blast_Furnace_Slag_component_2kg_in_a_m3_mixture'] +
-            df['Fly_Ash_component_3kg_in_a_m3_mixture'] +
-            df['Water'] +
-            df['Superplasticizer'] +
-            df['Coarse_Aggregate_component_6kg_in_a_m3_mixture'] +
-            df['Fine_Aggregate_component_7kg_in_a_m3_mixture']
-        )
-        return df
-
-class LogTransformer(BaseEstimator, TransformerMixin):
-    def __init__(self):
-        self.skewed_cols = [
-            'Age_day',
-            'water_cement_ratio',
-            'Superplasticizer_component_5kg_in_a_m3_mixture',
-            'plasticizer_per_cement',
-            'Blast_Furnace_Slag_component_2kg_in_a_m3_mixture',
-            'cement_agg_ratio',
-            'Fly_Ash_component_3kg_in_a_m3_mixture',
-            'Cement_component_1kg_in_a_m3_mixture'
-        ]
-
-    def fit(self, X, y=None):
-        return self
-
-    def transform(self, X):
-        X_transformed = X.copy()
-        for col in self.skewed_cols:
-            if col in X.columns:
-                if X[col].min() > 0:
-                    X_transformed[col] = np.log1p(X[col])
-                else:
-                    X_transformed[col] = np.log1p(X[col] - X[col].min() + 1)
-        return X_transformed
-
-class LowercaseTransformer(BaseEstimator, TransformerMixin):
-    def fit(self, X, y=None):
-        return self
-
-    def transform(self, X):
-        X_copy = X.copy()
-        for col in X_copy.columns:
-            if X_copy[col].dtype == 'object' or X_copy[col].dtype == 'string':
-                X_copy[col] = X_copy[col].astype(str).str.lower()
-        return X_copy
-
-
-class RemoveUnusualChars(BaseEstimator, TransformerMixin):
-    def __init__(self, columns=None, pattern=r'[^a-zA-Z0-9\s]'):
-        self.columns = columns
-        self.pattern = pattern
-
-    def fit(self, X, y=None):
-        return self
-
-    def transform(self, X):
-        X_copy = X.copy()
-        columns_to_clean = self.columns or X_copy.select_dtypes(include=['object', 'string']).columns
-
-        for col in columns_to_clean:
-            X_copy[col] = X_copy[col].astype(str).apply(lambda x: re.sub(self.pattern, '', x))
-
-        return X_copy
-
-
-
-class PipelineWithLabelDecoder:
-    def __init__(self, pipeline, label_encoder):
-        self.pipeline = pipeline
-        self.label_encoder = label_encoder
-
-    def fit(self, X, y):
-        y_encoded = self.label_encoder.fit_transform(y)
-        self.pipeline.fit(X, y_encoded)
-        return self
-
-    def predict(self, X):
-        y_encoded_pred = self.pipeline.predict(X)
-        return self.label_encoder.inverse_transform(y_encoded_pred)
-
-    def predict_proba(self, X):
-        return self.pipeline.predict_proba(X)
-
-    def save(self, filename):
-        with open(filename, 'wb') as f:
-            pickle.dump(self, f)
-
-    @staticmethod
-    def load(filename):
-        with open(filename, 'rb') as f:
-            return pickle.load(f)
-
-class Leela_Venkata_Sai_Nerella(BaseEstimator, TransformerMixin):
-    def fit(self, X, y=None):
-        return self
-
-    def transform(self, X):
-        X = pd.DataFrame(X).copy()
-        X = self.featuressplit(X)
-        X = self.remove(X)
-        return X
-
-    def featuressplit(self, X):
-        feature1, feature6, feature8 = [], [], []
-        feature10, feature15, feature21 = [], [], []
-
-        for i in range(len(X)):
-            # Last column: feature_1 and feature_6
-            cell = X.iloc[i, -1]
-            a, b = self.safe_split(cell)
-            feature1.append(a)
-            feature6.append(b)
-
-            # Second last column: feature_21 and feature_10
-            cell = X.iloc[i, -2]
-            a, b = self.safe_split(cell)
-            feature21.append(a)
-            feature10.append(b)
-
-            # Third last column: feature_8 and feature_15
-            cell = X.iloc[i, -3]
-            a, b = self.safe_split(cell)
-            feature8.append(a)
-            feature15.append(b)
-
-        X["feature_1"] = feature1
-        X["feature_6"] = feature6
-        X["feature_8"] = feature8
-        X["feature_10"] = feature10
-        X["feature_15"] = feature15
-        X["feature_21"] = feature21
-
-        # Drop last 3 columns (which were split)
-        X = X.drop(['feature_8,feature_15', 'feature_21,feature_10', 'feature_1,feature_6'], axis=1)
-
-        return X
-
-    
-
-    def safe_split(self, cell):
-        if pd.isna(cell):
-            return np.nan, np.nan
-        try:
-            a, b = str(cell).split(",", 1)
-            return a, b
-        except:
-            return np.nan, np.nan
-
-    def remove(self, X):
-        for col in X.columns:
-            X[col] = X[col].astype(str).apply(lambda x: re.sub(r'[^a-zA-Z0-9]', '', x))
-            X[col] = pd.to_numeric(X[col], errors='ignore')  
-        return X
-
-
-
-def split_columns(df):
-    df = df.copy()
-    for col in df.columns:
-        if ',' in col:
-            parts = col.split(',')
-            df[parts[0]] = df[col].str[0]
-            df[parts[1]] = df[col].str[1]
-            df.drop(columns=col, inplace=True)
-    return df
-
-
-def fill_missing(df):
-
-    return df.fillna('')
-    
-def split_bycomma(X_df):
-    X = X_df.copy()
-    X[['feature_8', 'feature_15']] = X['feature_8,feature_15'].str.split(',', expand=True)
-    X[['feature_21', 'feature_10']] = X['feature_21,feature_10'].str.split(',', expand=True)
-    X[['feature_1', 'feature_6']] = X['feature_1,feature_6'].str.split(',', expand=True)
-    X.drop(['feature_8,feature_15', 'feature_21,feature_10', 'feature_1,feature_6'], axis=1, inplace=True)
-    return X
-fillna_transformer = FunctionTransformer(fill_missing, validate=False)
-
-
-def replacer(X):
-   X_temp=X.copy()
-   for col in X.columns:
-      X_temp[f"{col}_letters"] = X_temp[col].str.replace(r'[^a-zA-Z]', "", regex=True)
-      X_temp[f"{col}_symbols"] = X_temp[col].str.replace(r'[a-zA-Z0-9]', "", regex=True)
-      X_temp.drop(columns=[col],inplace=True)
-    
- 
-   return X_temp
-
-custom_replacer=FunctionTransformer(replacer,validate=False)
-
-
-
-class CustomFeatureEngineer(BaseEstimator, TransformerMixin):
-    def __init__(self, top_features=None):
-        self.top_features = top_features if top_features else []
-
-    def fit(self, X, y=None):
-        return self
-
-    def transform(self, X):
-        X = X.copy()
-        X[['feature_8', 'feature_15']] = X['feature_8,feature_15'].str.split(",", expand=True)
-        X[['feature_21', 'feature_10']] = X['feature_21,feature_10'].str.split(",", expand=True)
-        X[['feature_1', 'feature_6']] = X['feature_1,feature_6'].str.split(",", expand=True)
-        X.drop(['feature_8,feature_15', 'feature_21,feature_10', 'feature_1,feature_6'], axis=1, inplace=True)
-
-        string_cols = X.select_dtypes(include='object').columns
-        for col in string_cols:
-            X[col] = X[col].str.lower().str.strip()
-
-        return X
-
-class FeatureCombiner(BaseEstimator, TransformerMixin):
-    def __init__(self, top_features=None):
-        self.top_features = top_features if top_features else []
-
-    def fit(self, X, y=None):
-        return self
-
-    def transform(self, X):
-        X = X.copy()
-        for f1, f2 in combinations(self.top_features, 2):
-            new_col = f"{f1}_{f2}_comb"
-            X[new_col] = X[f1].astype(str) + "_" + X[f2].astype(str)
-
-        X["count_U"] = (X[self.top_features] == "U").sum(axis=1)
-        X["unique_top_cats"] = X[self.top_features].nunique(axis=1)
-        return X
-
-class ImputerWrapper(BaseEstimator, TransformerMixin):
-    def __init__(self):
-        self.imputer = SimpleImputer(strategy="constant")
-
-    def fit(self, X, y=None):
-        self.imputer.fit(X)
-        self.columns = X.columns
-        return self
-
-
-    def transform(self, X):
-        return pd.DataFrame(self.imputer.transform(X), columns=self.columns, index=X.index)
-
-
-class OneHotEncoderWrapper(BaseEstimator, TransformerMixin):
-    def __init__(self):
-        self.encoder = OneHotEncoder(handle_unknown="ignore", sparse_output=False)
-
-    def fit(self, X, y=None):
-        self.obj_cols = X.select_dtypes(include="object").columns
-        self.encoder.fit(X[self.obj_cols])
-        return self
-
-    def transform(self, X):
-        X = X.copy()
-        encoded = self.encoder.transform(X[self.obj_cols])
-        encoded_df = pd.DataFrame(encoded, columns=self.encoder.get_feature_names_out(self.obj_cols), index=X.index)
-        return pd.concat([X.drop(columns=self.obj_cols), encoded_df], axis=1)
-
-
-class KMeansClusterWrapper(BaseEstimator, TransformerMixin):
-    def __init__(self, n_clusters=5):
-        self.n_clusters = n_clusters
-        self.kmeans = KMeans(n_clusters=n_clusters, random_state=42)
-
-    def fit(self, X, y=None):
-        self.kmeans.fit(X)
-        return self
-
-
-
-    def transform(self, X):
-        return pd.DataFrame(self.imputer.transform(X), columns=self.columns, index=X.index)
-
-
-class OneHotEncoderWrapper(BaseEstimator, TransformerMixin):
-    def __init__(self):
-        self.encoder = OneHotEncoder(handle_unknown="ignore", sparse_output=False)
-
-    def fit(self, X, y=None):
-        self.obj_cols = X.select_dtypes(include="object").columns
-        self.encoder.fit(X[self.obj_cols])
-        return self
-
-    def transform(self, X):
-        X = X.copy()
-        encoded = self.encoder.transform(X[self.obj_cols])
-        encoded_df = pd.DataFrame(encoded, columns=self.encoder.get_feature_names_out(self.obj_cols), index=X.index)
-        return pd.concat([X.drop(columns=self.obj_cols), encoded_df], axis=1)
-
-
-class KMeansClusterWrapper(BaseEstimator, TransformerMixin):
-    def __init__(self, n_clusters=5):
-        self.n_clusters = n_clusters
-        self.kmeans = KMeans(n_clusters=n_clusters, random_state=42)
-
-    def fit(self, X, y=None):
-        self.kmeans.fit(X)
-        return self
-
-
-    def transform(self, X):
-        cluster_labels = self.kmeans.predict(X)
-        return pd.concat([X.reset_index(drop=True), pd.Series(cluster_labels, name="cluster_label")], axis=1)
-
-
-class ScalerWrapper(BaseEstimator, TransformerMixin):
-    def __init__(self):
-        self.scaler = StandardScaler()
-
-    def fit(self, X, y=None):
-        self.scaler.fit(X)
-        return self
-
-    def transform(self, X):
-        return self.scaler.transform(X)
-
-
-# --- Full Preprocessing Pipeline ---
-def create_pipeline():
-    top_features = ["feature_18", "feature_1"]
-    pipeline = Pipeline([
-        ("custom_feature_engineering", CustomFeatureEngineer(top_features=top_features)),
-        ("feature_combination", FeatureCombiner(top_features=top_features)),
-        ("imputation", ImputerWrapper()),
-        ("onehot_encode", OneHotEncoderWrapper()),
-        ("clustering", KMeansClusterWrapper()),
-        ("scaling", ScalerWrapper())
-    ])
-
-    return pipeline
-
-
-from sklearn.base import BaseEstimator, TransformerMixin
-
-class Mouryagna_Baindla(BaseEstimator, TransformerMixin):
-    def fit(self, X, y=None):
-        return self
-
-    def transform(self, X):
-        X = pd.DataFrame(X).copy()
-        X = self.featuressplit(X)
-        X = self.remove(X)
-        return X
-
-    def featuressplit(self, X):
-        feature1, feature6, feature8 = [], [], []
-        feature10, feature15, feature21 = [], [], []
-        for i in range(len(X)):
-            cell = X.iloc[i, -1]
-            a, b = self.safe_split(cell)
-            feature1.append(a)
-            feature6.append(b)
-
-            cell = X.iloc[i, -2]
-            a, b = self.safe_split(cell)
-            feature21.append(a)
-            feature10.append(b)
-
-<<<<<<< HEAD
-#================================================================================================================================
-# shrihari telang
-
-class ColumnSplitter(BaseEstimator, TransformerMixin):
-
-    def __init__(self):
-        pass
-
-    def fit(self, X, y=None):
-        return self
-
-    def transform(self, X, y=None):
-        X_copy = X.copy()
-        
-        if 'feature_8,feature_15' in X_copy.columns:
-            split_df = X_copy['feature_8,feature_15'].str.split(',', expand=True)
-            X_copy['feature_8'] = split_df[0]
-            X_copy['feature_15'] = split_df[1]
-            X_copy = X_copy.drop(columns=['feature_8,feature_15'])
-        
-        if 'feature_21,feature_10' in X_copy.columns:
-            split_df = X_copy['feature_21,feature_10'].str.split(',', expand=True)
-            X_copy['feature_21'] = split_df[0]
-            X_copy['feature_10'] = split_df[1]
-            X_copy = X_copy.drop(columns=['feature_21,feature_10'])
-        
-        if 'feature_1,feature_6' in X_copy.columns:
-            split_df = X_copy['feature_1,feature_6'].str.split(',', expand=True)
-            X_copy['feature_1'] = split_df[0]
-            X_copy['feature_6'] = split_df[1]
-            X_copy = X_copy.drop(columns=['feature_1,feature_6'])
-        return X_copy
-
-class FeatureSelector(BaseEstimator, TransformerMixin):
-
-    def __init__(self, columns_to_keep):
-        self.columns_to_keep = columns_to_keep
-
-    def fit(self, X, y=None):
-        return self
-
-    def transform(self, X, y=None):
-        return X[self.columns_to_keep]
-    
-
-
-submission_pipeline = ImbPipeline(steps=[
-   
-    ('splitter', ColumnSplitter()),
-    ('selector', FeatureSelector(columns_to_keep=top_10_features)),
-    ('imputer', SimpleImputer(strategy='most_frequent')),
-    ('onehot', OneHotEncoder(handle_unknown='ignore', sparse_output=False)),
-    ('scaler', StandardScaler()), 
-    ('smote', SMOTE(random_state=42)),
-    ('classifier', LogisticRegression(C=best_c_value, random_state=42, max_iter=1000))
-])
-#========================================================================================================================================
-
-
-=======
-            cell = X.iloc[i, -3]
-            a, b = self.safe_split(cell)
-            feature8.append(a)
-            feature15.append(b)
-
-        X["feature_1"] = feature1
-        X["feature_6"] = feature6
-        X["feature_8"] = feature8
-        X["feature_10"] = feature10
-        X["feature_15"] = feature15
-        X["feature_21"] = feature21
-
-        X = X.drop(['feature_8,feature_15', 'feature_21,feature_10', 'feature_1,feature_6'], axis=1)
-
-        return X
-
-
-
-    def remove(self, X):
-        for col in X.columns:
-            X[col] = X[col].astype(str).apply(lambda x: re.sub(r'[^a-zA-Z0-9]', '', x))
-            X[col] = pd.to_numeric(X[col], errors='ignore')  
-        return X
-
-    def safe_split(self, cell):
-        if pd.isna(cell):
-            return np.nan, np.nan
-        try:
-            a, b = str(cell).split(",", 1)
-            return a, b
-        except:
-            return np.nan, np.nan
->>>>>>> fb63290f
+
+
+import pandas as pd
+import numpy as np
+from sklearn.base import TransformerMixin, BaseEstimator
+from sklearn.preprocessing import FunctionTransformer
+from sklearn.impute import SimpleImputer
+from sklearn.preprocessing import OneHotEncoder, StandardScaler
+from sklearn.cluster import KMeans
+from itertools import combinations
+from sklearn.pipeline import make_pipeline
+
+import re
+
+
+class FeatureEngineer(BaseEstimator, TransformerMixin):
+    def fit(self, X, y=None):
+        return self
+
+    def transform(self, X):
+        df = X.copy()
+        df['Cement'] = df['Cement_component_1kg_in_a_m3_mixture'].replace(0, 0.0001)
+        df['Water'] = df['Water_component_4kg_in_a_m3_mixture'].replace(0, 0.0001)
+        df['Superplasticizer'] = df['Superplasticizer_component_5kg_in_a_m3_mixture'].replace(0, 0.0001)
+
+        df['water_cement_ratio'] = df['Water'] / df['Cement']
+        df['total_binder'] = (
+            df['Cement_component_1kg_in_a_m3_mixture'] +
+            df['Blast_Furnace_Slag_component_2kg_in_a_m3_mixture'] +
+            df['Fly_Ash_component_3kg_in_a_m3_mixture']
+        )
+        df['total_aggregate'] = (
+            df['Coarse_Aggregate_component_6kg_in_a_m3_mixture'] +
+            df['Fine_Aggregate_component_7kg_in_a_m3_mixture']
+        )
+        df['plasticizer_per_cement'] = df['Superplasticizer'] / df['Cement']
+        df['cement_agg_ratio'] = df['Cement'] / df['total_aggregate']
+        df['water_binder_ratio'] = df['Water'] / df['total_binder']
+        df['mix_density'] = (
+            df['Cement_component_1kg_in_a_m3_mixture'] +
+            df['Blast_Furnace_Slag_component_2kg_in_a_m3_mixture'] +
+            df['Fly_Ash_component_3kg_in_a_m3_mixture'] +
+            df['Water'] +
+            df['Superplasticizer'] +
+            df['Coarse_Aggregate_component_6kg_in_a_m3_mixture'] +
+            df['Fine_Aggregate_component_7kg_in_a_m3_mixture']
+        )
+        return df
+
+class LogTransformer(BaseEstimator, TransformerMixin):
+    def __init__(self):
+        self.skewed_cols = [
+            'Age_day',
+            'water_cement_ratio',
+            'Superplasticizer_component_5kg_in_a_m3_mixture',
+            'plasticizer_per_cement',
+            'Blast_Furnace_Slag_component_2kg_in_a_m3_mixture',
+            'cement_agg_ratio',
+            'Fly_Ash_component_3kg_in_a_m3_mixture',
+            'Cement_component_1kg_in_a_m3_mixture'
+        ]
+
+    def fit(self, X, y=None):
+        return self
+
+    def transform(self, X):
+        X_transformed = X.copy()
+        for col in self.skewed_cols:
+            if col in X.columns:
+                if X[col].min() > 0:
+                    X_transformed[col] = np.log1p(X[col])
+                else:
+                    X_transformed[col] = np.log1p(X[col] - X[col].min() + 1)
+        return X_transformed
+
+class LowercaseTransformer(BaseEstimator, TransformerMixin):
+    def fit(self, X, y=None):
+        return self
+
+    def transform(self, X):
+        X_copy = X.copy()
+        for col in X_copy.columns:
+            if X_copy[col].dtype == 'object' or X_copy[col].dtype == 'string':
+                X_copy[col] = X_copy[col].astype(str).str.lower()
+        return X_copy
+
+
+class RemoveUnusualChars(BaseEstimator, TransformerMixin):
+    def __init__(self, columns=None, pattern=r'[^a-zA-Z0-9\s]'):
+        self.columns = columns
+        self.pattern = pattern
+
+    def fit(self, X, y=None):
+        return self
+
+    def transform(self, X):
+        X_copy = X.copy()
+        columns_to_clean = self.columns or X_copy.select_dtypes(include=['object', 'string']).columns
+
+        for col in columns_to_clean:
+            X_copy[col] = X_copy[col].astype(str).apply(lambda x: re.sub(self.pattern, '', x))
+
+        return X_copy
+
+
+
+class PipelineWithLabelDecoder:
+    def __init__(self, pipeline, label_encoder):
+        self.pipeline = pipeline
+        self.label_encoder = label_encoder
+
+    def fit(self, X, y):
+        y_encoded = self.label_encoder.fit_transform(y)
+        self.pipeline.fit(X, y_encoded)
+        return self
+
+    def predict(self, X):
+        y_encoded_pred = self.pipeline.predict(X)
+        return self.label_encoder.inverse_transform(y_encoded_pred)
+
+    def predict_proba(self, X):
+        return self.pipeline.predict_proba(X)
+
+    def save(self, filename):
+        with open(filename, 'wb') as f:
+            pickle.dump(self, f)
+
+    @staticmethod
+    def load(filename):
+        with open(filename, 'rb') as f:
+            return pickle.load(f)
+
+class Leela_Venkata_Sai_Nerella(BaseEstimator, TransformerMixin):
+    def fit(self, X, y=None):
+        return self
+
+    def transform(self, X):
+        X = pd.DataFrame(X).copy()
+        X = self.featuressplit(X)
+        X = self.remove(X)
+        return X
+
+    def featuressplit(self, X):
+        feature1, feature6, feature8 = [], [], []
+        feature10, feature15, feature21 = [], [], []
+
+        for i in range(len(X)):
+            # Last column: feature_1 and feature_6
+            cell = X.iloc[i, -1]
+            a, b = self.safe_split(cell)
+            feature1.append(a)
+            feature6.append(b)
+
+            # Second last column: feature_21 and feature_10
+            cell = X.iloc[i, -2]
+            a, b = self.safe_split(cell)
+            feature21.append(a)
+            feature10.append(b)
+
+            # Third last column: feature_8 and feature_15
+            cell = X.iloc[i, -3]
+            a, b = self.safe_split(cell)
+            feature8.append(a)
+            feature15.append(b)
+
+        X["feature_1"] = feature1
+        X["feature_6"] = feature6
+        X["feature_8"] = feature8
+        X["feature_10"] = feature10
+        X["feature_15"] = feature15
+        X["feature_21"] = feature21
+
+        # Drop last 3 columns (which were split)
+        X = X.drop(['feature_8,feature_15', 'feature_21,feature_10', 'feature_1,feature_6'], axis=1)
+
+        return X
+
+    
+
+    def safe_split(self, cell):
+        if pd.isna(cell):
+            return np.nan, np.nan
+        try:
+            a, b = str(cell).split(",", 1)
+            return a, b
+        except:
+            return np.nan, np.nan
+
+    def remove(self, X):
+        for col in X.columns:
+            X[col] = X[col].astype(str).apply(lambda x: re.sub(r'[^a-zA-Z0-9]', '', x))
+            X[col] = pd.to_numeric(X[col], errors='ignore')  
+        return X
+
+
+
+def split_columns(df):
+    df = df.copy()
+    for col in df.columns:
+        if ',' in col:
+            parts = col.split(',')
+            df[parts[0]] = df[col].str[0]
+            df[parts[1]] = df[col].str[1]
+            df.drop(columns=col, inplace=True)
+    return df
+
+
+def fill_missing(df):
+
+    return df.fillna('')
+    
+def split_bycomma(X_df):
+    X = X_df.copy()
+    X[['feature_8', 'feature_15']] = X['feature_8,feature_15'].str.split(',', expand=True)
+    X[['feature_21', 'feature_10']] = X['feature_21,feature_10'].str.split(',', expand=True)
+    X[['feature_1', 'feature_6']] = X['feature_1,feature_6'].str.split(',', expand=True)
+    X.drop(['feature_8,feature_15', 'feature_21,feature_10', 'feature_1,feature_6'], axis=1, inplace=True)
+    return X
+fillna_transformer = FunctionTransformer(fill_missing, validate=False)
+
+
+def replacer(X):
+   X_temp=X.copy()
+   for col in X.columns:
+      X_temp[f"{col}_letters"] = X_temp[col].str.replace(r'[^a-zA-Z]', "", regex=True)
+      X_temp[f"{col}_symbols"] = X_temp[col].str.replace(r'[a-zA-Z0-9]', "", regex=True)
+      X_temp.drop(columns=[col],inplace=True)
+    
+ 
+   return X_temp
+
+custom_replacer=FunctionTransformer(replacer,validate=False)
+
+
+
+class CustomFeatureEngineer(BaseEstimator, TransformerMixin):
+    def __init__(self, top_features=None):
+        self.top_features = top_features if top_features else []
+
+    def fit(self, X, y=None):
+        return self
+
+    def transform(self, X):
+        X = X.copy()
+        X[['feature_8', 'feature_15']] = X['feature_8,feature_15'].str.split(",", expand=True)
+        X[['feature_21', 'feature_10']] = X['feature_21,feature_10'].str.split(",", expand=True)
+        X[['feature_1', 'feature_6']] = X['feature_1,feature_6'].str.split(",", expand=True)
+        X.drop(['feature_8,feature_15', 'feature_21,feature_10', 'feature_1,feature_6'], axis=1, inplace=True)
+
+        string_cols = X.select_dtypes(include='object').columns
+        for col in string_cols:
+            X[col] = X[col].str.lower().str.strip()
+
+        return X
+
+class FeatureCombiner(BaseEstimator, TransformerMixin):
+    def __init__(self, top_features=None):
+        self.top_features = top_features if top_features else []
+
+    def fit(self, X, y=None):
+        return self
+
+    def transform(self, X):
+        X = X.copy()
+        for f1, f2 in combinations(self.top_features, 2):
+            new_col = f"{f1}_{f2}_comb"
+            X[new_col] = X[f1].astype(str) + "_" + X[f2].astype(str)
+
+        X["count_U"] = (X[self.top_features] == "U").sum(axis=1)
+        X["unique_top_cats"] = X[self.top_features].nunique(axis=1)
+        return X
+
+class ImputerWrapper(BaseEstimator, TransformerMixin):
+    def __init__(self):
+        self.imputer = SimpleImputer(strategy="constant")
+
+    def fit(self, X, y=None):
+        self.imputer.fit(X)
+        self.columns = X.columns
+        return self
+
+
+    def transform(self, X):
+        return pd.DataFrame(self.imputer.transform(X), columns=self.columns, index=X.index)
+
+
+class OneHotEncoderWrapper(BaseEstimator, TransformerMixin):
+    def __init__(self):
+        self.encoder = OneHotEncoder(handle_unknown="ignore", sparse_output=False)
+
+    def fit(self, X, y=None):
+        self.obj_cols = X.select_dtypes(include="object").columns
+        self.encoder.fit(X[self.obj_cols])
+        return self
+
+    def transform(self, X):
+        X = X.copy()
+        encoded = self.encoder.transform(X[self.obj_cols])
+        encoded_df = pd.DataFrame(encoded, columns=self.encoder.get_feature_names_out(self.obj_cols), index=X.index)
+        return pd.concat([X.drop(columns=self.obj_cols), encoded_df], axis=1)
+
+
+class KMeansClusterWrapper(BaseEstimator, TransformerMixin):
+    def __init__(self, n_clusters=5):
+        self.n_clusters = n_clusters
+        self.kmeans = KMeans(n_clusters=n_clusters, random_state=42)
+
+    def fit(self, X, y=None):
+        self.kmeans.fit(X)
+        return self
+
+
+
+    def transform(self, X):
+        return pd.DataFrame(self.imputer.transform(X), columns=self.columns, index=X.index)
+
+
+class OneHotEncoderWrapper(BaseEstimator, TransformerMixin):
+    def __init__(self):
+        self.encoder = OneHotEncoder(handle_unknown="ignore", sparse_output=False)
+
+    def fit(self, X, y=None):
+        self.obj_cols = X.select_dtypes(include="object").columns
+        self.encoder.fit(X[self.obj_cols])
+        return self
+
+    def transform(self, X):
+        X = X.copy()
+        encoded = self.encoder.transform(X[self.obj_cols])
+        encoded_df = pd.DataFrame(encoded, columns=self.encoder.get_feature_names_out(self.obj_cols), index=X.index)
+        return pd.concat([X.drop(columns=self.obj_cols), encoded_df], axis=1)
+
+
+class KMeansClusterWrapper(BaseEstimator, TransformerMixin):
+    def __init__(self, n_clusters=5):
+        self.n_clusters = n_clusters
+        self.kmeans = KMeans(n_clusters=n_clusters, random_state=42)
+
+    def fit(self, X, y=None):
+        self.kmeans.fit(X)
+        return self
+
+
+    def transform(self, X):
+        cluster_labels = self.kmeans.predict(X)
+        return pd.concat([X.reset_index(drop=True), pd.Series(cluster_labels, name="cluster_label")], axis=1)
+
+
+class ScalerWrapper(BaseEstimator, TransformerMixin):
+    def __init__(self):
+        self.scaler = StandardScaler()
+
+    def fit(self, X, y=None):
+        self.scaler.fit(X)
+        return self
+
+    def transform(self, X):
+        return self.scaler.transform(X)
+
+
+# --- Full Preprocessing Pipeline ---
+def create_pipeline():
+    top_features = ["feature_18", "feature_1"]
+    pipeline = Pipeline([
+        ("custom_feature_engineering", CustomFeatureEngineer(top_features=top_features)),
+        ("feature_combination", FeatureCombiner(top_features=top_features)),
+        ("imputation", ImputerWrapper()),
+        ("onehot_encode", OneHotEncoderWrapper()),
+        ("clustering", KMeansClusterWrapper()),
+        ("scaling", ScalerWrapper())
+    ])
+
+    return pipeline
+
+
+from sklearn.base import BaseEstimator, TransformerMixin
+
+class Mouryagna_Baindla(BaseEstimator, TransformerMixin):
+    def fit(self, X, y=None):
+        return self
+
+    def transform(self, X):
+        X = pd.DataFrame(X).copy()
+        X = self.featuressplit(X)
+        X = self.remove(X)
+        return X
+
+    def featuressplit(self, X):
+        feature1, feature6, feature8 = [], [], []
+        feature10, feature15, feature21 = [], [], []
+        for i in range(len(X)):
+            cell = X.iloc[i, -1]
+            a, b = self.safe_split(cell)
+            feature1.append(a)
+            feature6.append(b)
+
+            cell = X.iloc[i, -2]
+            a, b = self.safe_split(cell)
+            feature21.append(a)
+            feature10.append(b)
+
+            cell = X.iloc[i, -3]
+            a, b = self.safe_split(cell)
+            feature8.append(a)
+            feature15.append(b)
+
+        X["feature_1"] = feature1
+        X["feature_6"] = feature6
+        X["feature_8"] = feature8
+        X["feature_10"] = feature10
+        X["feature_15"] = feature15
+        X["feature_21"] = feature21
+
+        X = X.drop(['feature_8,feature_15', 'feature_21,feature_10', 'feature_1,feature_6'], axis=1)
+
+        return X
+
+#================================================================================================================================
+# shrihari telang
+
+class ColumnSplitter(BaseEstimator, TransformerMixin):
+
+    def __init__(self):
+        pass
+
+    def fit(self, X, y=None):
+        return self
+
+    def transform(self, X, y=None):
+        X_copy = X.copy()
+        
+        if 'feature_8,feature_15' in X_copy.columns:
+            split_df = X_copy['feature_8,feature_15'].str.split(',', expand=True)
+            X_copy['feature_8'] = split_df[0]
+            X_copy['feature_15'] = split_df[1]
+            X_copy = X_copy.drop(columns=['feature_8,feature_15'])
+        
+        if 'feature_21,feature_10' in X_copy.columns:
+            split_df = X_copy['feature_21,feature_10'].str.split(',', expand=True)
+            X_copy['feature_21'] = split_df[0]
+            X_copy['feature_10'] = split_df[1]
+            X_copy = X_copy.drop(columns=['feature_21,feature_10'])
+        
+        if 'feature_1,feature_6' in X_copy.columns:
+            split_df = X_copy['feature_1,feature_6'].str.split(',', expand=True)
+            X_copy['feature_1'] = split_df[0]
+            X_copy['feature_6'] = split_df[1]
+            X_copy = X_copy.drop(columns=['feature_1,feature_6'])
+        return X_copy
+
+class FeatureSelector(BaseEstimator, TransformerMixin):
+
+    def __init__(self, columns_to_keep):
+        self.columns_to_keep = columns_to_keep
+
+    def fit(self, X, y=None):
+        return self
+
+    def transform(self, X, y=None):
+        return X[self.columns_to_keep]
+    
+
+
+submission_pipeline = ImbPipeline(steps=[
+   
+    ('splitter', ColumnSplitter()),
+    ('selector', FeatureSelector(columns_to_keep=top_10_features)),
+    ('imputer', SimpleImputer(strategy='most_frequent')),
+    ('onehot', OneHotEncoder(handle_unknown='ignore', sparse_output=False)),
+    ('scaler', StandardScaler()), 
+    ('smote', SMOTE(random_state=42)),
+    ('classifier', LogisticRegression(C=best_c_value, random_state=42, max_iter=1000))
+])
+#========================================================================================================================================
+
+
+    def remove(self, X):
+        for col in X.columns:
+            X[col] = X[col].astype(str).apply(lambda x: re.sub(r'[^a-zA-Z0-9]', '', x))
+            X[col] = pd.to_numeric(X[col], errors='ignore')  
+        return X
+
+    def safe_split(self, cell):
+        if pd.isna(cell):
+            return np.nan, np.nan
+        try:
+            a, b = str(cell).split(",", 1)
+            return a, b
+        except:
+            return np.nan, np.nan