--- conflicted
+++ resolved
@@ -1,111 +1,107 @@
-
-
-import pandas as pd
-import numpy as np
-from sklearn.base import TransformerMixin, BaseEstimator
-
-
-class FeatureEngineer(BaseEstimator, TransformerMixin):
-    def fit(self, X, y=None):
-        return self
-
-    def transform(self, X):
-        df = X.copy()
-        df['Cement'] = df['Cement_component_1kg_in_a_m3_mixture'].replace(0, 0.0001)
-        df['Water'] = df['Water_component_4kg_in_a_m3_mixture'].replace(0, 0.0001)
-        df['Superplasticizer'] = df['Superplasticizer_component_5kg_in_a_m3_mixture'].replace(0, 0.0001)
-
-        df['water_cement_ratio'] = df['Water'] / df['Cement']
-        df['total_binder'] = (
-            df['Cement_component_1kg_in_a_m3_mixture'] +
-            df['Blast_Furnace_Slag_component_2kg_in_a_m3_mixture'] +
-            df['Fly_Ash_component_3kg_in_a_m3_mixture']
-        )
-        df['total_aggregate'] = (
-            df['Coarse_Aggregate_component_6kg_in_a_m3_mixture'] +
-            df['Fine_Aggregate_component_7kg_in_a_m3_mixture']
-        )
-        df['plasticizer_per_cement'] = df['Superplasticizer'] / df['Cement']
-        df['cement_agg_ratio'] = df['Cement'] / df['total_aggregate']
-        df['water_binder_ratio'] = df['Water'] / df['total_binder']
-        df['mix_density'] = (
-            df['Cement_component_1kg_in_a_m3_mixture'] +
-            df['Blast_Furnace_Slag_component_2kg_in_a_m3_mixture'] +
-            df['Fly_Ash_component_3kg_in_a_m3_mixture'] +
-            df['Water'] +
-            df['Superplasticizer'] +
-            df['Coarse_Aggregate_component_6kg_in_a_m3_mixture'] +
-            df['Fine_Aggregate_component_7kg_in_a_m3_mixture']
-        )
-        return df
-
-class LogTransformer(BaseEstimator, TransformerMixin):
-    def __init__(self):
-        self.skewed_cols = [
-            'Age_day',
-            'water_cement_ratio',
-            'Superplasticizer_component_5kg_in_a_m3_mixture',
-            'plasticizer_per_cement',
-            'Blast_Furnace_Slag_component_2kg_in_a_m3_mixture',
-            'cement_agg_ratio',
-            'Fly_Ash_component_3kg_in_a_m3_mixture',
-            'Cement_component_1kg_in_a_m3_mixture'
-        ]
-
-    def fit(self, X, y=None):
-        return self
-
-    def transform(self, X):
-        X_transformed = X.copy()
-        for col in self.skewed_cols:
-            if col in X.columns:
-                if X[col].min() > 0:
-                    X_transformed[col] = np.log1p(X[col])
-                else:
-                    X_transformed[col] = np.log1p(X[col] - X[col].min() + 1)
-        return X_transformed
-
-class LowercaseTransformer(BaseEstimator, TransformerMixin):
-    def fit(self, X, y=None):
-        return self
-
-    def transform(self, X):
-        X_copy = X.copy()
-        for col in X_copy.columns:
-            if X_copy[col].dtype == 'object' or X_copy[col].dtype == 'string':
-                X_copy[col] = X_copy[col].astype(str).str.lower()
-        return X_copy
-
-
-class RemoveUnusualChars(BaseEstimator, TransformerMixin):
-    def __init__(self, columns=None, pattern=r'[^a-zA-Z0-9\s]'):
-        self.columns = columns
-        self.pattern = pattern
-
-    def fit(self, X, y=None):
-        return self
-
-    def transform(self, X):
-        X_copy = X.copy()
-        columns_to_clean = self.columns or X_copy.select_dtypes(include=['object', 'string']).columns
-
-        for col in columns_to_clean:
-            X_copy[col] = X_copy[col].astype(str).apply(lambda x: re.sub(self.pattern, '', x))
-
-        return X_copy
-<<<<<<< HEAD
-
-
-=======
-
-
-def split_columns(df):
-    df = df.copy()
-    for col in df.columns:
-        if ',' in col:
-            parts = col.split(',')
-            df[parts[0]] = df[col].str[0]
-            df[parts[1]] = df[col].str[1]
-            df.drop(columns=col, inplace=True)
-    return df
->>>>>>> 29f7f0b0
+
+
+import pandas as pd
+import numpy as np
+from sklearn.base import TransformerMixin, BaseEstimator
+
+
+class FeatureEngineer(BaseEstimator, TransformerMixin):
+    def fit(self, X, y=None):
+        return self
+
+    def transform(self, X):
+        df = X.copy()
+        df['Cement'] = df['Cement_component_1kg_in_a_m3_mixture'].replace(0, 0.0001)
+        df['Water'] = df['Water_component_4kg_in_a_m3_mixture'].replace(0, 0.0001)
+        df['Superplasticizer'] = df['Superplasticizer_component_5kg_in_a_m3_mixture'].replace(0, 0.0001)
+
+        df['water_cement_ratio'] = df['Water'] / df['Cement']
+        df['total_binder'] = (
+            df['Cement_component_1kg_in_a_m3_mixture'] +
+            df['Blast_Furnace_Slag_component_2kg_in_a_m3_mixture'] +
+            df['Fly_Ash_component_3kg_in_a_m3_mixture']
+        )
+        df['total_aggregate'] = (
+            df['Coarse_Aggregate_component_6kg_in_a_m3_mixture'] +
+            df['Fine_Aggregate_component_7kg_in_a_m3_mixture']
+        )
+        df['plasticizer_per_cement'] = df['Superplasticizer'] / df['Cement']
+        df['cement_agg_ratio'] = df['Cement'] / df['total_aggregate']
+        df['water_binder_ratio'] = df['Water'] / df['total_binder']
+        df['mix_density'] = (
+            df['Cement_component_1kg_in_a_m3_mixture'] +
+            df['Blast_Furnace_Slag_component_2kg_in_a_m3_mixture'] +
+            df['Fly_Ash_component_3kg_in_a_m3_mixture'] +
+            df['Water'] +
+            df['Superplasticizer'] +
+            df['Coarse_Aggregate_component_6kg_in_a_m3_mixture'] +
+            df['Fine_Aggregate_component_7kg_in_a_m3_mixture']
+        )
+        return df
+
+class LogTransformer(BaseEstimator, TransformerMixin):
+    def __init__(self):
+        self.skewed_cols = [
+            'Age_day',
+            'water_cement_ratio',
+            'Superplasticizer_component_5kg_in_a_m3_mixture',
+            'plasticizer_per_cement',
+            'Blast_Furnace_Slag_component_2kg_in_a_m3_mixture',
+            'cement_agg_ratio',
+            'Fly_Ash_component_3kg_in_a_m3_mixture',
+            'Cement_component_1kg_in_a_m3_mixture'
+        ]
+
+    def fit(self, X, y=None):
+        return self
+
+    def transform(self, X):
+        X_transformed = X.copy()
+        for col in self.skewed_cols:
+            if col in X.columns:
+                if X[col].min() > 0:
+                    X_transformed[col] = np.log1p(X[col])
+                else:
+                    X_transformed[col] = np.log1p(X[col] - X[col].min() + 1)
+        return X_transformed
+
+class LowercaseTransformer(BaseEstimator, TransformerMixin):
+    def fit(self, X, y=None):
+        return self
+
+    def transform(self, X):
+        X_copy = X.copy()
+        for col in X_copy.columns:
+            if X_copy[col].dtype == 'object' or X_copy[col].dtype == 'string':
+                X_copy[col] = X_copy[col].astype(str).str.lower()
+        return X_copy
+
+
+class RemoveUnusualChars(BaseEstimator, TransformerMixin):
+    def __init__(self, columns=None, pattern=r'[^a-zA-Z0-9\s]'):
+        self.columns = columns
+        self.pattern = pattern
+
+    def fit(self, X, y=None):
+        return self
+
+    def transform(self, X):
+        X_copy = X.copy()
+        columns_to_clean = self.columns or X_copy.select_dtypes(include=['object', 'string']).columns
+
+        for col in columns_to_clean:
+            X_copy[col] = X_copy[col].astype(str).apply(lambda x: re.sub(self.pattern, '', x))
+
+        return X_copy
+
+
+def split_columns(df):
+    df = df.copy()
+    for col in df.columns:
+        if ',' in col:
+            parts = col.split(',')
+            df[parts[0]] = df[col].str[0]
+            df[parts[1]] = df[col].str[1]
+            df.drop(columns=col, inplace=True)
+    return df
+